--- conflicted
+++ resolved
@@ -56,9 +56,5 @@
                 # for more detailed tracebacks
                 sys.exc_info()[1].__cause__ = exc
         else:
-<<<<<<< HEAD
             print("RUN_F CANCEL PROP")
-            raise
-=======
-            raise
->>>>>>> e542192a
+            raise