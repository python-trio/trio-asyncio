--- conflicted
+++ resolved
@@ -634,12 +634,6 @@
             # The shield here ensures that if the context surrounding
             # the loop is cancelled, we keep processing callbacks
             # until we reach the callback inserted by stop().
-<<<<<<< HEAD
-            # There's a call to stop() in the finally block of
-            # open_loop(), and we're not shielding the body of the
-            # open_loop() context, so this should be safe against
-            # deadlocks.
-=======
             # That's important to maintain the asyncio invariant
             # that everything you schedule before stop() will run
             # before the loop stops. In order to be safe against
@@ -647,7 +641,6 @@
             # context ensure that stop() gets called upon a
             # cancellation. (open_loop() does this indirectly
             # by calling _main_loop_exit().)
->>>>>>> b7f17986
             with trio.CancelScope(shield=True):
                 while not self._stopped.is_set():
                     await self._main_loop_one()
@@ -712,27 +705,19 @@
             return
 
         with trio.CancelScope(shield=True):
-<<<<<<< HEAD
-=======
             # wait_stopped() will return once _main_loop() exits.
             # stop() inserts a callback that will cause such, and
             # _main_loop() doesn't block except to wait for new
             # callbacks to be added, so this should be deadlock-proof.
->>>>>>> b7f17986
             self.stop()
             await self.wait_stopped()
 
             # Drain all remaining callbacks, even those after an initial
-<<<<<<< HEAD
-            # call to stop(). This avoids a deadlock if stop() was called
-            # again during unwinding.
-=======
             # call to stop(). This avoids deadlocks in some cases if
             # work is submitted to the loop after the shutdown process
             # starts. TODO: figure out precisely what this helps with,
             # maybe find a better way. test_wrong_context_manager_order
             # deadlocks if we remove it for now.
->>>>>>> b7f17986
             while True:
                 try:
                     await self._main_loop_one(no_wait=True)
