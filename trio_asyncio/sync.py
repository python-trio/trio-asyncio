--- conflicted
+++ resolved
@@ -113,16 +113,6 @@
         self.__start_loop()
         if self._thread == threading.current_thread() or self._main_worker is not None:
             raise RuntimeError("You can't nest calls to run_until_complete()/run_forever().")
-<<<<<<< HEAD
-        try:
-            #if self._stop_count == 0:
-            self.__run_in_thread(self.wait_stopped)
-        finally:
-            pass
-            #if self._stop_count > 0:
-                #self._stop_count -= 1
-        print("RF C")
-=======
 
         async def delegate():
             async with trio.open_nursery() as nursery:
@@ -132,8 +122,8 @@
                         return await self._trio_worker.submit(self._wait_stopped)
                     finally:
                         self._main_worker = None
+                        print("RF Z")
         return trio.run(delegate)
->>>>>>> ed5c196a
 
     def is_running(self):
         if self._closed:
@@ -169,6 +159,7 @@
         Return the Future's result, or raise its exception.
         """
 
+        print("RU A")
         self.__start_loop()
         if self._thread == threading.current_thread() or self._main_worker is not None:
             raise RuntimeError("You can't nest calls to run_until_complete()/run_forever().")
@@ -186,6 +177,7 @@
                     finally:
                         await self._trio_worker.run(_stop_wait)
                         self._main_worker = None
+                        print("RU Z")
         return trio.run(delegate)
 
     async def _run_coroutine(self, future):
@@ -222,23 +214,9 @@
             nursery.cancel_scope.cancel()
             return result.unwrap()
 
-<<<<<<< HEAD
-    def __run_in_thread(self, async_fn, *args, _start_loop=True):
-        self._check_closed()
-        print("RIT RUN",async_fn,args)
-        if not self._thread.is_alive():
-            raise RuntimeError("The Trio thread is not running")
-        self.__blocking_job_queue.put((async_fn, args, _start_loop))
-        res = self.__blocking_result_queue.get()
-        print("RIT HAS",res)
-        return res.unwrap()
-
-    def __start_loop(self):
-        print("STOP CL 1")
-=======
     def __start_loop(self):
         """Make sure that the trio main loop is running."""
->>>>>>> ed5c196a
+        print("RUN CL 1")
         self._check_closed()
 
         if self._thread is None:
@@ -253,40 +231,11 @@
             trio.child_watcher(sync=True)
 
     async def __trio_thread_main(self):
-<<<<<<< HEAD
-        # The non-context-manager equivalent of open_loop()
-        print("ON")
-        async with trio.open_nursery() as nursery:
-            asyncio.set_event_loop(self)
-            await self._main_loop_init(nursery)
-            await nursery.start(self._main_loop)
-
-            while not self._closed:
-                # This *blocks*
-                print("BLOCK")
-                req = self.__blocking_job_queue.get()
-                if req is None:
-                    break
-                async_fn, args, start_loop = req
-                print("WORK",async_fn,args)
-                if start_loop and self._stopped.is_set():
-                    await nursery.start(self._main_loop)
-                    
-                result = await trio.hazmat.Result.acapture(async_fn, *args)
-                print("WORKED",result)
-                self.__blocking_result_queue.put(result)
-            print("OFF 1")
-            self.stop()
-            await self.wait_stopped()
-            await self._main_loop_exit()
-            self.__blocking_result_queue.put(None)
-            print("OFF 8")
-        print("OFF 9")
-=======
         """This is the main code of the trio-asyncio main loop.
         It will start an AsyncWorker and run while 
         """
         try:
+            print("MAIN A")
             async with trio.open_nursery() as nursery:
                 async with LoopAsyncWorker(self,nursery) as worker:
                     try:
@@ -296,15 +245,18 @@
                         await self._main_loop_init(nursery)
                         await nursery.start(self._main_loop)
                         self._startup_done.set()
+                        print("MAIN G")
                         await self._stop_thread.wait()
+                    finally:
+                        print("MAIN N")
                         self._startup_done.clear()
-                    finally:
                         self._trio_worker = None
                         self.stop(final=True)
                         await self.wait_stopped()
                         await self._main_loop_exit()
                         self._stop_done.set()
                         self._thread = None
+                        print("MAIN Z")
         except BaseException as exc:
             self._trio_exc = exc
             logger.exception("Trio thread main loop")
@@ -312,7 +264,6 @@
             self._startup_done.set()
             self._thread = None
             raise
->>>>>>> ed5c196a
 
     def __in_main_thread(self, proc, *args):
         if self._thread == threading.current_thread():
