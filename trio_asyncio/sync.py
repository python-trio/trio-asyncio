import trio
import queue
import asyncio
import threading

from functools import partial

from .base import BaseTrioEventLoop
from .handles import Handle

async def _sync(proc, *args):
    return proc(*args)

class SyncTrioEventLoop(BaseTrioEventLoop):
    """
    This is the "compatibility mode" implementation of the Trio/asyncio
    event loop. It runs async code in a separate thread.

    For best results, you should switch to the asynchronous :class:`TrioEventLoop`.
    """

    _thread = None

    def __init__(self, **kw):
        super().__init__(**kw)

        # for sync operation
        self.__blocking_job_queue = queue.Queue()
        self.__blocking_result_queue = queue.Queue()

        # Synchronization
        self._some_deferred = 0
        #self._stop_count = 0

    def stop(self):
        """Halt the main loop.

        If this method is called from the main thread, it will wait until
        the loop is stopped.
        """
        #self._stop_count += 1
        def kick():
            raise StopIteration
        async def stop_me():
            h = trio.Event()
            def kick_():
                h.set()
                raise StopIteration
            self._queue_handle(Handle(kick_,(),self,True))
            await h.wait()
        if threading.current_thread() != self._thread:
            self.__run_in_thread(stop_me)
        else:
            self._queue_handle(Handle(kick,(),self,True))


    def _queue_handle(self, handle):
        self._check_closed()
        def put(self,handle):
            print("ENQ 1",handle)
            self._some_deferred -= 1
            self._q.put_nowait(handle)
            
        # If we don't have a token, the main loop is not yet running
        # thus we can't have a race condition.
        # 
        # On the other hand, if a request has been submitted (but not yet
        # processed) through self._token, any other requestss also must be
        # sent that way, otherwise they'd overtake each other.
        if self._token is not None and (self._some_deferred or threading.current_thread() != self._thread):
            print("ENQ DEFER",handle)
            self._some_deferred += 1
            self._token.run_sync_soon(put,self, handle)
        else:
            print("ENQ 2",handle)
            self._q.put_nowait(handle)
        return handle

    def run_forever(self):
        print("RF A")
        self.__start_loop()
        if self._thread == threading.current_thread():
            raise RuntimeError("You can't nest calls to run_until_complete()/run_forever().")
        try:
            #if self._stop_count == 0:
            self.__run_in_thread(self.wait_stopped)
        finally:
            pass
            #if self._stop_count > 0:
                #self._stop_count -= 1

<<<<<<< HEAD
        print("RF C")
=======
    def is_running(self):
        if self._closed:
            return False
        return self._thread is not None
>>>>>>> 0bf776cf

    def time(self):
        if self._task is None:
            self.__start_loop()
        return super().time()

    def _add_reader(self, fd, callback, *args):
        if self._thread is None or self._thread == threading.current_thread():
            super()._add_reader(fd, callback, *args)
        else:
            self.__run_in_thread(_sync, super()._add_reader, fd, callback, *args)

    def _add_writer(self, fd, callback, *args):
        if self._thread is None or self._thread == threading.current_thread():
            super()._add_writer(fd, callback, *args)
        else:
            self.__run_in_thread(_sync, super()._add_writer, fd, callback, *args)
        
    def run_until_complete(self, future):
        """Run until the Future is done.

        If the argument is a coroutine, it is wrapped in a Task.

        WARNING: It would be disastrous to call run_until_complete()
        with the same coroutine twice -- it would wrap it in two
        different Tasks and that can't be good.

        Return the Future's result, or raise its exception.
        """

        self.__start_loop()
        if self._thread == threading.current_thread():
            raise RuntimeError("You can't nest calls to run_until_complete()/run_forever().")
        try:
            return self.__run_in_thread(self.run_coroutine, future)
        finally:
            self.stop()


    def __run_in_thread(self, async_fn, *args, _start_loop=True):
        self._check_closed()
        print("RIT RUN",async_fn,args)
        if not self._thread.is_alive():
            raise RuntimeError("The Trio thread is not running")
        self.__blocking_job_queue.put((async_fn, args, _start_loop))
        res = self.__blocking_result_queue.get()
        print("RIT HAS",res)
        return res.unwrap()

    def __start_loop(self):
        print("STOP CL 1")
        self._check_closed()

        if self._thread is None:
            self._thread = threading.Thread(
                target=trio.run,
                args=(self.__trio_thread_main,))
            self._thread.start()
            self.__run_in_thread(self._sync)

    async def __trio_thread_main(self):
        # The non-context-manager equivalent of open_loop()
        print("ON")
        async with trio.open_nursery() as nursery:
            asyncio.set_event_loop(self)
            await self._main_loop_init(nursery)
            await nursery.start(self._main_loop)

            while not self._closed:
                # This *blocks*
                print("BLOCK")
                req = self.__blocking_job_queue.get()
                if req is None:
                    break
                async_fn, args, start_loop = req
                print("WORK",async_fn,args)
                if start_loop and self._stopped.is_set():
                    await nursery.start(self._main_loop)
                    
                result = await trio.hazmat.Result.acapture(async_fn, *args)
                print("WORKED",result)
                self.__blocking_result_queue.put(result)
            print("OFF 1")
            self.stop()
            await self.wait_stopped()
            await self._main_loop_exit()
            self.__blocking_result_queue.put(None)
            print("OFF 8")
        print("OFF 9")

    def add_signal_handler(self, sig, callback, *args):
        self.__start_loop()
        return super().add_signal_handler(sig, callback, *args)

    def __enter__(self):
        if self._thread is not None:
            raise RuntimeError("This loop is already running.")
        self.__start_loop()
        
    def __exit__(self, *tb):
        self.stop()
        self.close()
        assert self._thread is None

    def _close(self):
        """Hook to terminate the thread"""
        if self._thread is not None:
            if self._thread == threading.current_thread():
                raise RuntimeError("You can't close a sync loop from the inside")
            self.__blocking_job_queue.put(None)
            self._thread.join()
            self._thread = None
        super()._close()
<|MERGE_RESOLUTION|>--- conflicted
+++ resolved
@@ -88,15 +88,12 @@
             pass
             #if self._stop_count > 0:
                 #self._stop_count -= 1
-
-<<<<<<< HEAD
         print("RF C")
-=======
+
     def is_running(self):
         if self._closed:
             return False
         return self._thread is not None
->>>>>>> 0bf776cf
 
     def time(self):
         if self._task is None:
