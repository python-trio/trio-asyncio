--- conflicted
+++ resolved
@@ -64,13 +64,9 @@
 
     def _queue_handle(self, handle):
         self._check_closed()
-<<<<<<< HEAD
-        def put(self,handle):
+
+        def put(self, handle):
             print("ENQ 1",handle)
-=======
-
-        def put(self, handle):
->>>>>>> e542192a
             self._some_deferred -= 1
             self._q.put_nowait(handle)
 
@@ -80,14 +76,10 @@
         # On the other hand, if a request has been submitted (but not yet
         # processed) through self._token, any other requestss also must be
         # sent that way, otherwise they'd overtake each other.
-<<<<<<< HEAD
-        if self._token is not None and (self._some_deferred or threading.current_thread() != self._thread):
-            print("ENQ DEFER",handle)
-=======
         if self._token is not None and (
                 self._some_deferred
                 or threading.current_thread() != self._thread):
->>>>>>> e542192a
+            print("ENQ DEFER",handle)
             self._some_deferred += 1
             self._token.run_sync_soon(put, self, handle)
         else:
@@ -201,12 +193,8 @@
             self._thread.start()
             x = self.__blocking_result_queue.get()
             if x is not True:
-<<<<<<< HEAD
-                raise RuntimeError("Loop could not be started",x)
+                raise RuntimeError("Loop could not be started", x)
             print("START CL 2")
-=======
-                raise RuntimeError("Loop could not be started", x)
->>>>>>> e542192a
 
     async def __trio_thread_main(self):
         # The non-context-manager equivalent of open_loop()
@@ -224,19 +212,12 @@
                     self.stop()
                     break
                 async_fn, args = req
-<<<<<<< HEAD
                 print("WORK",async_fn,args)
-=======
-
->>>>>>> e542192a
+
                 result = await trio.hazmat.Result.acapture(async_fn, *args)
                 print("WORKED",result)
                 self.__blocking_result_queue.put(result)
-<<<<<<< HEAD
             print("OFF 1")
-            await self.wait_stopped()
-=======
->>>>>>> e542192a
             await self._main_loop_exit()
             self.__blocking_result_queue.put(None)
             print("OFF 8")
