--- conflicted
+++ resolved
@@ -137,13 +137,9 @@
         self._loop = loop
 
     async def _waitpid(self, pid, callback, *args):
-<<<<<<< HEAD
         os.write(2,b"SIGI CALL_WAIT A %s\n" % ("%s %s %s"%(pid, callback, args)).encode("utf-8"))
-        returncode = await trio.hazmat.wait_for_child(pid)
+        returncode = await wait_for_child(pid)
         os.write(2,b"SIGI CALL_WAIT B\n")
-=======
-        returncode = await wait_for_child(pid)
->>>>>>> fcb91f8c
         callback(pid, returncode, *args)
         os.write(2,b"SIGI CALL_WAIT C\n")
 
