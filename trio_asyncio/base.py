--- conflicted
+++ resolved
@@ -77,20 +77,18 @@
     async def submit(self, func, *args):
         if not self._running:  # pragma: no cover
             raise RuntimeError("Executor is down")
-<<<<<<< HEAD
         print("### EXEC start %s %s",func,args)
         try:
-            res = await trio.run_sync_in_worker_thread(
-                func, *args, limiter=self._limiter)
+            res = await trio.run_sync_in_worker_thread(func, *args, limiter=self._limiter)
         except BaseException as exc:
             print("### EXEC dead %s",exc)
             raise
         else:
             print("### EXEC res %s",res)
             return res
-=======
-        return await trio.run_sync_in_worker_thread(func, *args, limiter=self._limiter)
->>>>>>> fcb91f8c
+        return await trio.run_sync_in_worker_thread(
+            func, *args, limiter=self._limiter
+        )
 
     def shutdown(self, wait=None):
         self._running = False
